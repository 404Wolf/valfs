--- conflicted
+++ resolved
@@ -12,15 +12,9 @@
 	"github.com/hanwen/go-fuse/v2/fuse"
 
 	common "github.com/404wolf/valfs/common"
-<<<<<<< HEAD
-	deno "github.com/404wolf/valfs/valfs/deno"
-	myblobs "github.com/404wolf/valfs/valfs/myblobs"
-	myvals "github.com/404wolf/valfs/valfs/myvals"
-	valfile "github.com/404wolf/valfs/valfs/myvals"
-=======
 	editor "github.com/404wolf/valfs/valfs/editor"
+	blobs "github.com/404wolf/valfs/valfs/blobs"
 	vals "github.com/404wolf/valfs/valfs/vals"
->>>>>>> d2a92a36
 )
 
 // Top level inode of a val file system
@@ -36,34 +30,23 @@
 	return &ValFS{client: client}
 }
 
-<<<<<<< HEAD
-func (c *ValFS) AddMyValsDir(ctx context.Context) {
-	common.Logger.Info("Adding myvals directory to valfs")
-	myValsDir := myvals.NewMyVals(&c.Inode, c.client, ctx)
-	c.AddChild("myvals", &myValsDir.Inode, true)
-=======
 func (c *ValFS) AddValsDir(ctx context.Context) {
 	common.Logger.Info("Adding vals directory to valfs")
 	valsDir := vals.NewValsDir(&c.Inode, c.client, ctx)
 	c.AddChild("vals", valsDir.GetInode(), true)
->>>>>>> d2a92a36
 }
 
-func (c *ValFS) AddMyBlobsDir(ctx context.Context) {
-	common.Logger.Info("Adding myblobs directory to valfs")
-	myBlobsDir := myblobs.NewMyBlobs(&c.Inode, c.client, ctx)
-	c.AddChild("myblobs", &myBlobsDir.Inode, true)
+func (c *ValFS) AddBlobsDir(ctx context.Context) {
+	common.Logger.Info("Adding blobs directory to valfs")
+	blobsDir := blobs.NewBlobsDir(&c.Inode, c.client, ctx)
+	c.AddChild("blobs", &blobsDir.Inode, true)
 }
 
 // Add the deno.json file which provides the user context about how to run and
 // edit their vals
 func (c *ValFS) AddDenoJSON(ctx context.Context) {
 	common.Logger.Info("Adding deno.json to valfs")
-<<<<<<< HEAD
-	denoJsonInode := deno.NewDenoJson(&c.Inode, c.client, ctx)
-=======
 	denoJsonInode := editor.NewDenoJson(&c.Inode, c.client, ctx)
->>>>>>> d2a92a36
 	c.AddChild("deno.json", denoJsonInode, false)
 }
 
@@ -84,7 +67,7 @@
 
 			// Add the folder with all the blobs
 			if c.client.Config.EnableBlobsDirectory {
-				c.AddMyBlobsDir(ctx)
+				c.AddBlobsDir(ctx)
 			}
 
 			// Add the deno.json file
@@ -115,11 +98,7 @@
 		}()
 
 		defer func() {
-<<<<<<< HEAD
-			common.Logger.Info("Unmounting", "mountPoint", c.client.Config.MountPoint)
-=======
 			common.Logger.Info("Unmounting valfs @ %s", c.client.Config.MountPoint)
->>>>>>> d2a92a36
 			err := server.Unmount()
 			if err != nil {
 				common.Logger.Error("Error unmounting", "error", err)
@@ -130,50 +109,4 @@
 
 	server.Wait()
 	return nil
-<<<<<<< HEAD
-}
-
-func (c *ValFS) RunDenoCache(glob string) {
-	c.denoCacheMutex.Lock()
-
-	// Check if enough time has passed since last run
-	if time.Since(c.denoCacheLastRun) < time.Second {
-		return
-	}
-
-	// If the vals dir is enabled, execute a deno cache on it
-	if c.client.Config.EnableValsDirectory {
-		go func() {
-			defer c.denoCacheMutex.Unlock()
-
-			common.Logger.Info("Caching Deno libraries")
-			cacheCmd := c.client.Config.MountPoint + "/myvals" + glob
-			common.Logger.Info("Executing deno cache", "command", "deno cache --allow-import "+cacheCmd)
-			cmd := exec.Command("deno", "cache", "--allow-import", cacheCmd)
-			cmd.Start()
-			cmd.Process.Release()
-		}()
-	}
-
-	// Update the last cache time to allow for a cooldown
-	c.denoCacheLastRun = time.Now()
-}
-
-// Create a new ValFile object and corresponding inode from a basic val instance
-func (c *ValFS) ValToValFile(
-	ctx context.Context,
-	val valgo.ExtendedVal,
-) *valfile.ValFile {
-	valFile, err := valfile.NewValFileFromExtendedVal(val, c.client)
-	if err != nil {
-		common.Logger.Fatal("Error creating val file", "error", err)
-	}
-	c.Inode.NewPersistentInode(
-		ctx,
-		valFile,
-		fs.StableAttr{Mode: syscall.S_IFREG, Ino: 0})
-
-	return valFile
-=======
->>>>>>> d2a92a36
 }