--- conflicted
+++ resolved
@@ -14,10 +14,7 @@
 //   - logFile: path to log file (empty string disables file logging)
 //   - logLevel: minimum log level ("debug", "info", "warn", "error")
 //   - silent: if true, disables console output
-<<<<<<< HEAD
-=======
 //
->>>>>>> d2a92a36
 // Returns a configured SugaredLogger instance.
 func SetupLogger(logFile string, logLevel string, silent bool) *zap.SugaredLogger {
 	// Convert string level to zapcore.Level
